--- conflicted
+++ resolved
@@ -1,12 +1,8 @@
-<<<<<<< HEAD
 """
 Configurations for BOREAS Beamline at Alba Synchrotron, Barcelona
 (Spain)
 """
 
-=======
-# Configurations for Boreas beamline at Alba Synchrotron, Barcelona (Spain)
->>>>>>> b823ca61
 import os
 import numpy as np
 import modules.pyDichroX_gui as pdxgui
