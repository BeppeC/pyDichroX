pyDichroX
---------

pyDichroX is a program written in Pyhton to analyse XAS data.

Starting from XAS scans and related logfiles, pyDichroX computes:
- from energy scans: XMCD, XNXD, XNCD, XNLD spectra;
- from magnetic field scans taken on the fly: XMCD hysteresis;
- from time scan acquisitions taken at different magnetic fields: XMCD hysteresis time-averaging the data for each field or reporting XMCD values for each time and field.
N.B. analysis routines of hysteresis data acquired with point by point methods does not discern different scan field branches. To avoid data from different branches to be averaged all together, analysis of different branches must be accomplished separately.

Results of the data analysis are saved to a csv file togheter with the final graphs.
Also a log file with information concerning experimental conditions (collected from scans' logfiles) and parameter choices durnig analysis is produced.

Making use of configuration files wich take care of specific file formats and layouts, pyDichroX can analyse data collected in different beamlines.

Currently pyDichroX analyses data from:
- Deimos beamline @ Soleil Synchrotron, Paris (France) - XMCD, XNXD, XNCD, XNLD, Hystersis on the fly, Hysteresis point by point
- Boreas beamline @ Alba Synchrotron, Barcelona (Spain) - XMCD, XNXD, XNCD, XNLD
- APE beamline @ Elettra Synchrotron, Trieste (Italy) - XNCD, XNLD

<<<<<<< HEAD
=======
Currently pyDichroX analyse only data from:
- Deimos beamline @ Soleil Synchrotron, Paris (France)
- Boreas beamline @ Alba Synchrotron, Barcelona (Spain)
- APE beamline @ Elettra Synchrotron, Trieste (Italy)
>>>>>>> b823ca61

REQUIREMENTS
------------
- Python 3
- numpy
- scipy
- pandas
- matplotlib
- easygui


USAGE
-----
Just run pyDichroX.py.

Dialogues and interactions through the data analysis are provided by a sequence of pup-up windows, here listed: 

- Chose the analysis type:
A dialogue asks to choose which type of analysis perform between XMCD, XNXD, XNCD, XNLD, Hysteresis on the fly and the two Hysteresis point by point analysis.
N.B. analysis routines of hysteresis data acquired with point by point methods does not discern different scan field branches. To avoid data from different branches to be averaged all together, analysis of different branches must be accomplished separately.

- Edge file selection:
Select the edge-file where edge, preedge and postedge energies of the element of interests are listed. By default edge-files are located in 'edge files' folder.
If there's no edge-file present a wizard allows to create one.
Preedge and postedge energy are used during energy scans analisi to obtain edge jump. 

- Edge chose:
Select one of the edge present in the edge-file at which work. If the edge is not present in the list, the GUI allows to add new edges.

- Insert sample angle
Insert the angle of the X-Ray beam with respect the sample.

- Select XAS data files

- Choose to add another set of data
All the further set of data will be averaged together.

- Set interpolation points numbers
During analysis, XAS spectra will be interpolated using the number of points inserted. By default the number of points in the scans is setted.

- Chose XAS spectra to average
The graphs of the scans are shown and then a dialogue ask which scans select
to be averaged and used for the analysis. Currently only for energy scan analysis.

- If configuration file is setted in order to accept scans from a reference 
<<<<<<< HEAD
sample, repeat the same passages before for reference scans. Currently only for energy scan analysis.

- Energies - Only for energy scans (XMCD, XNXD, XNCD, XNLD)
A graph with analyzed data is shown togheter with the position of edge energy present in the edge-file and the edge energy found from experimental data.
The average of the XAS spectra is also shown with a linear baseline based on pre and post-edge energies. Final data will be normalized based edge jump computed using both the pre-edge energy setted and linear baseline.
=======
sample, repeat the same passages before for reference scans.

- Energies
A graph with analyzed data is shown togheter with the position of edge energy
present in the edge-file and the edge energy found from experimental data.
The average of the XAS spectra is also shown with a linear baseline based on pre
and post-edge energies. Final data will be normalized based edge jump computed
using both the pre-edge energy setted and linear baseline.
>>>>>>> b823ca61
Another pop-up window allows to change edge, pre-edge and post-edge energies.

- Save data
In the end the final normalized data are shown and output file name is asked.
As output, a csv file with analized data, the final plots and a log file are
saved in the chosed directory.


TO DO
-----
- Add configurations in order to analyse data coming from other beamlines.


ACKNOWLEDGEMENTS
----------------
PyDichroX was written and is maintained by Giuseppe Cucinotta (giuseppe.cucinotta@protonmail.com).
This program was initially realized with the aim of fulfill the need of sceintists at CETECS Laboratory at University of Florence of treating in an efficient and fast way the XAS data collected during their synchrotron experiments. In particular I acknowledge and I am gratefeul to:

dr. Lorenzo Poggini
dr. Giulia Serrano
dr. Michele Serri
Niccolò Giaconi
Andrea Luigi Sorrentino
prof. Matteo Mannini

I also acknowledge the staff of DEIMOS Beamline (Soleil Synchrotron, Paris (France)), BOREAS Beamline (Alba Synchrotron, Barcelona (Spain)), APE Beamline (Elettra Synchrotron, Trieste (Italy)).

The realization of this program would not have been possible without the collaboration, suggestions, discussion, hints and testing on the field they provided.

COPYRIGHTS
----------
Copyright (C) Giuseppe Cucinotta.

This Source Code Form is subject to the terms of the 
Mozilla Public License, v. 2.0. If a copy of the MPL was not distributed with
this file, You can obtain one at https://mozilla.org/MPL/2.0/.<|MERGE_RESOLUTION|>--- conflicted
+++ resolved
@@ -19,13 +19,6 @@
 - Boreas beamline @ Alba Synchrotron, Barcelona (Spain) - XMCD, XNXD, XNCD, XNLD
 - APE beamline @ Elettra Synchrotron, Trieste (Italy) - XNCD, XNLD
 
-<<<<<<< HEAD
-=======
-Currently pyDichroX analyse only data from:
-- Deimos beamline @ Soleil Synchrotron, Paris (France)
-- Boreas beamline @ Alba Synchrotron, Barcelona (Spain)
-- APE beamline @ Elettra Synchrotron, Trieste (Italy)
->>>>>>> b823ca61
 
 REQUIREMENTS
 ------------
@@ -70,23 +63,11 @@
 The graphs of the scans are shown and then a dialogue ask which scans select
 to be averaged and used for the analysis. Currently only for energy scan analysis.
 
-- If configuration file is setted in order to accept scans from a reference 
-<<<<<<< HEAD
-sample, repeat the same passages before for reference scans. Currently only for energy scan analysis.
+- If configuration file is setted in order to accept scans from a reference sample, repeat the same passages before for reference scans. Currently only for energy scan analysis.
 
 - Energies - Only for energy scans (XMCD, XNXD, XNCD, XNLD)
 A graph with analyzed data is shown togheter with the position of edge energy present in the edge-file and the edge energy found from experimental data.
 The average of the XAS spectra is also shown with a linear baseline based on pre and post-edge energies. Final data will be normalized based edge jump computed using both the pre-edge energy setted and linear baseline.
-=======
-sample, repeat the same passages before for reference scans.
-
-- Energies
-A graph with analyzed data is shown togheter with the position of edge energy
-present in the edge-file and the edge energy found from experimental data.
-The average of the XAS spectra is also shown with a linear baseline based on pre
-and post-edge energies. Final data will be normalized based edge jump computed
-using both the pre-edge energy setted and linear baseline.
->>>>>>> b823ca61
 Another pop-up window allows to change edge, pre-edge and post-edge energies.
 
 - Save data
