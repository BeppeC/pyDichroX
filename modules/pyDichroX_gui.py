--- conflicted
+++ resolved
@@ -68,27 +68,17 @@
     infile_ref : bool
         To select GUI message. True if input files are related to 
         reference sample, False otherwise.
-<<<<<<< HEAD
-=======
 
     bsl_int : bool
         Select method to process baseline. If True ALS method is used,
         if False a linear approximation is adopted.
->>>>>>> 95b865ca
 
     Methods
     -------    
     chs_analysis()
         GUI dialogue to choose the data analysis to perform.
 
-<<<<<<< HEAD
-    sel_edg_fls()
-        GUI dialogue to select or create edge-list file.
-
-    chs_edge()
-=======
     chs_edge(edg_filename)
->>>>>>> 95b865ca
         Provides a GUI to set the edge and pre-edge energies for energy
         scan analysis.
 
@@ -136,13 +126,10 @@
     chs_scns(choices)
         GUI dialogue to select the scans to be averaged from a list of
         labels.
-<<<<<<< HEAD
-=======
 
     ask_bsl_interp()
         GUI dialogue to choose which method use to process baseline
         between linear approximation and peak screened ALS method.
->>>>>>> 95b865ca
 
     confirm_choice()
         Provides a GUI to let user confirms his choice and continue or
@@ -230,52 +217,10 @@
         If the needed edge is missing it can be added and saved to the
         file.
 
-<<<<<<< HEAD
-        Returns
-        -------
-        str, the name of the edge-list file.
-        '''
-        # Current directory and txt files are setted as default.
-        msg = ("Choose to open an existen edge list file or create a new one.")
-        choices = ("Open a file", "Create a new file")
-
-        default = 'edge files/*.txt'
-
-        while True:
-            chs = eg.boolbox(msg, self.title, choices)
-            if chs:
-                msg2 = "Choose the edge list file"
-                f_nm = eg.fileopenbox(msg2, self.title, default=default)
-            elif chs is False:
-                msg2 = ("A new edge list file will be created.\n" +
-                        "Choose the directory and the filename.")
-                f_nm = eg.filesavebox(msg2, self.title, default=default)
-            elif chs is None:
-                ask_quit(self.title, 1)
-                continue
-
-            if f_nm:
-                break
-            else:
-                ask_quit(self.title, 1)
-                continue
-
-        return f_nm
-
-    def chs_edge(self):
-        '''
-        GUI dialogue to set the edge and pre-edge energies for energy
-        scan analysis.
-        The edge and pre-edge energies can be choosen from a file, if
-        present. Otherwise the file is created.
-        If the needed edge is missing it can be added and saved to the
-        file.
-=======
         Parameters
         ----------
         edg_filename : str
             File lisitng edge and pre-edge energies.
->>>>>>> 95b865ca
 
         Returns
         -------
@@ -292,11 +237,6 @@
         contains the headers of the columns, namely 'Name',
         'Edge Energy', 'Pre-edge Energy' and 'Post-edge Energy'.
         '''
-<<<<<<< HEAD
-        # File lisitng edge and pre-edge energies
-        edg_filename = self.sel_edg_fls()
-=======
->>>>>>> 95b865ca
         try:
             edg_lst = pd.read_csv(edg_filename, sep=',')
         except:  # if the file is empty
@@ -327,11 +267,7 @@
         if chsn_edge == 'Add':
             msg = 'Add a new edge.'
             field_nms = ['Name', 'Edge Energy', 'Pre-edge Energy',
-<<<<<<< HEAD
-                         'Post-edge Energy']
-=======
                         'Post-edge Energy']
->>>>>>> 95b865ca
             field_vals = eg.multenterbox(msg, self.title, field_nms)
 
             # Check that enetered values are valid
@@ -357,30 +293,6 @@
                                ' Post-Edge energy.\n\n')
 
                 if field_vals[0] in edg_lst['Name']:
-<<<<<<< HEAD
-                    errmsg += ('\nThere\'s already an Edge named ' +
-                               '{}.\n'.format(field_vals[0]) +
-                               'Please choose another name.')
-
-                if not errmsg:
-                    break
-
-                field_vals = eg.multenterbox(msg + errmsg, self.title,
-                                             field_nms)
-
-            # Add the new edge to the list
-            edg_lst.loc[len(edg_lst)] = field_vals
-            edg_lst.to_csv(edg_filename, index=False, mode='w+')
-
-            return field_vals
-        else:
-            # Select row in DataFrame
-            # values.tolist() returns a list of selected rows, each of
-            # them is on turn a list of the values in the rows.
-            sel_edg = edg_lst[edg_lst['Name'] == chsn_edge]
-            sel_edg = sel_edg.values.tolist()[0]
-            return sel_edg
-=======
                     errmsg += ('\nThere\'s already an Edge named {}.\n'.format(
                                 field_vals[0]) + 'Please choose another name.')
                 if not errmsg:
@@ -401,7 +313,6 @@
             sel_edg = edg_lst[edg_lst['Name'] == chsn_edge]
             sel_edg = sel_edg.values.tolist()[0]
             return sel_edg    
->>>>>>> 95b865ca
 
     def set_edges(self, sel_edg, exper_edge, x, y1, y2, y2int):
         '''
@@ -627,13 +538,10 @@
 
         return [new_vals[1], new_vals[2], new_vals[3], new_vals[4],
                 new_vals[5]]
-<<<<<<< HEAD
-=======
 
     def set_energy(self):
 ARRIVATO QUI
 
->>>>>>> 95b865ca
 
     def ask_angle(self):
         '''
