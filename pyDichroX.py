--- conflicted
+++ resolved
@@ -33,12 +33,8 @@
         gui.chs_analysis()
 
         # Import scan data
-<<<<<<< HEAD
-        pos, neg, log_dt, pos_ref, neg_ref = io.open_import_scan(gui, conf)
-=======
         pos, neg, log_dt, pos_ref, neg_ref = io.open_import_scan(gui, conf,
                                                                 edge_fl)
->>>>>>> 95b865ca
         
         if gui.analysis == 'hyst_fly':
             # Create common magneti field scale
